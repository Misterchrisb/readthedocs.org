<<<<<<< HEAD
from __future__ import absolute_import
=======
"""Defines access permissions for the API."""
>>>>>>> 0ab73a39
from rest_framework import permissions
from readthedocs.privacy.backend import AdminPermission


class IsOwner(permissions.BasePermission):

    """Custom permission to only allow owners of an object to edit it."""

    def has_object_permission(self, request, view, obj):
        # Write permissions are only allowed to the owner of the snippet
        return request.user in obj.users.all()


class CommentModeratorOrReadOnly(permissions.BasePermission):

    def has_object_permission(self, request, view, obj):
        if request.method in permissions.SAFE_METHODS:
            return True  # TODO: Similar logic to #1084
        return AdminPermission.is_admin(request.user, obj.node.project)


class RelatedProjectIsOwner(permissions.BasePermission):

    """Custom permission to only allow owners of an object to edit it."""

    def has_permission(self, request, view):
        return (request.method in permissions.SAFE_METHODS)

    def has_object_permission(self, request, view, obj):
        # Write permissions are only allowed to the owner of the snippet
        return (
            request.method in permissions.SAFE_METHODS or
            (request.user in obj.project.users.all())
        )


class APIPermission(permissions.IsAuthenticatedOrReadOnly):

    """
    Control users access to the API.

    This permission should allow authenticated users readonly access to the API,
    and allow admin users write access. This should be used on API resources
    that need to implement write operations to resources that were based on the
    ReadOnlyViewSet
    """

    def has_permission(self, request, view):
        has_perm = super(APIPermission, self).has_permission(request, view)
        return has_perm or (request.user and request.user.is_staff)

    def has_object_permission(self, request, view, obj):
        has_perm = super(APIPermission, self).has_object_permission(
            request, view, obj)
        return has_perm or (request.user and request.user.is_staff)


class APIRestrictedPermission(permissions.BasePermission):

    """Allow admin write, authenticated and anonymous read only

    This differs from :py:class:`APIPermission` by not allowing for authenticated
    POSTs. This permission is endpoints like ``/api/v2/build/``, which are used
    by admin users to coordinate build instance creation, but only should be
    readable by end users.
    """

    def has_permission(self, request, view):
        return (
            request.method in permissions.SAFE_METHODS or
            (request.user and request.user.is_staff)
        )

    def has_object_permission(self, request, view, obj):
        return (
            request.method in permissions.SAFE_METHODS or
            (request.user and request.user.is_staff)
        )<|MERGE_RESOLUTION|>--- conflicted
+++ resolved
@@ -1,8 +1,7 @@
-<<<<<<< HEAD
+"""Defines access permissions for the API."""
+
 from __future__ import absolute_import
-=======
-"""Defines access permissions for the API."""
->>>>>>> 0ab73a39
+
 from rest_framework import permissions
 from readthedocs.privacy.backend import AdminPermission
 
