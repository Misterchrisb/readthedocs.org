--- conflicted
+++ resolved
@@ -24,17 +24,11 @@
 {% endblock %}
 
 {% block content %}
-<<<<<<< HEAD
-=======
-  <p>version {{ project.version }}, by {{ project.user.username }}</p>
-  
-  <p><a href="{{ project.get_docs_url }}">View docs</a>
-    {% if project.project_url %}
-      | <a href="{{ project.project_url }}" rel="nofollow,noindex">Project Homepage</a>
-    {% endif %}
-  </p>
-  
->>>>>>> 4eea91cc
+
+  {% if project.project_url %}
+  <a href="{{ project.project_url }}" rel="nofollow,noindex">Project Homepage</a>
+  {% endif %}
+
   <h3>Tags</h3>
   <ul>
     {% for tag in project.tags.all %}
